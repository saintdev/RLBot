--- conflicted
+++ resolved
@@ -1,286 +1,3 @@
-<<<<<<< HEAD
-import bot_input_struct as bi
-import bot_manager
-import configparser
-import ctypes
-import game_data_struct as gd
-import mmap
-import multiprocessing as mp
-import queue
-import msvcrt
-import rlbot_exception
-import time
-import os
-import sys
-import subprocess
-
-# These packages enhance RLBot but they are not critical to its proper functioning.
-# We have a lot of users who don't have these extra packages installed and we don't want to break them unexpectedly.
-# We also have some setup instructions that will take some time to update.
-# Until we get all of that up to speed, we will work around any missing optional packages and print warning messages.
-optional_packages_installed = False
-try:
-    import psutil
-    optional_packages_installed = True
-except ImportError:
-    pass
-
-PARTICPANT_CONFIGURATION_HEADER = 'Participant Configuration'
-PARTICPANT_BOT_KEY_PREFIX = 'participant_is_bot_'
-PARTICPANT_RLBOT_KEY_PREFIX = 'participant_is_rlbot_controlled_'
-PARTICPANT_CONFIG_KEY_PREFIX = 'participant_config_'
-PARTICPANT_BOT_SKILL_KEY_PREFIX = 'participant_bot_skill_'
-PARTICPANT_TEAM_PREFIX = 'participant_team_'
-RLBOT_CONFIG_FILE = 'rlbot.cfg'
-RLBOT_CONFIGURATION_HEADER = 'RLBot Configuration'
-INPUT_SHARED_MEMORY_TAG = 'Local\\RLBotInput'
-OUTPUT_SHARED_MEMORY_TAG = 'Local\\RLBotOutput'
-BOT_CONFIG_LOADOUT_HEADER = 'Participant Loadout'
-BOT_CONFIG_LOADOUT_ORANGE_HEADER = 'Participant Loadout Orange'
-BOT_CONFIG_MODULE_HEADER = 'Bot Location'
-BOT_CONFIG_AGENT_HEADER = 'Bot Parameters'
-
-
-def get_bot_config_file_list(botCount, config):
-    config_file_list = []
-    for i in range(botCount):
-        config_file_list.append(config.get(PARTICPANT_CONFIGURATION_HEADER, PARTICPANT_CONFIG_KEY_PREFIX + str(i)))
-    return config_file_list
-
-
-# Cut off at 31 characters and handle duplicates
-def get_sanitized_bot_name(dict, name):
-    if name not in dict:
-        new_name = name[:31]  # Make sure name does not exceed 31 characters
-        dict[name] = 1
-    else:
-        count = dict[name]
-        new_name = name[:27] + "(" + str(count + 1) + ")"  # Truncate at 27 because we can have up to '(10)' appended
-        dict[name] = count + 1
-
-    return new_name
-
-
-def get_file_path(modulename):
-    # Converting a module name to a file path, e.g. mybot.util -> mybot\util.py.
-    # We're doing it this way to be backwards-compatible with existing bot configs.
-    return str(modulename).replace(".", "\\") + ".py"
-
-
-def run_agent(terminate_event, callback_event, config_file, name, team, index, module_path, agent_telemetry_queue):
-    bm = bot_manager.BotManager(terminate_event, callback_event, config_file, name, team,
-                                index, module_path, agent_telemetry_queue)
-    bm.run()
-
-
-def injectDLL():
-    """
-    Calling this function will inject the DLL without GUI
-    DLL will return status codes from 0 to 5 which correspond to injector_codes
-    DLL injection is only valid if codes are 0->'INJECTION_SUCCESSFUL' or 3->'RLBOT_DLL_ALREADY_INJECTED'
-    It will print the output code and if it's not valid it will kill runner.py
-    If RL isn't running the Injector will stay hidden waiting for RL to open and inject as soon as it does
-    """
-    # Inject DLL
-    injector_dir = os.path.join(os.path.dirname(__file__), "RLBot_Injector.exe")
-    incode = subprocess.call([injector_dir, 'hidden'])
-    injector_codes = ['INJECTION_SUCCESSFUL', 'INJECTION_FAILED', 'MULTIPLE_ROCKET_LEAGUE_PROCESSES_FOUND',
-                      'RLBOT_DLL_ALREADY_INJECTED', 'RLBOT_DLL_NOT_FOUND', 'MULTIPLE_RLBOT_DLL_FILES_FOUND']
-    injector_valid_codes = ['INJECTION_SUCCESSFUL', 'RLBOT_DLL_ALREADY_INJECTED']
-    injection_status = injector_codes[incode]
-    print(injection_status)
-    if injection_status in injector_valid_codes:
-        return injection_status
-    else:
-        sys.exit()
-
-
-def main():
-    if not optional_packages_installed:
-        print("\n#### WARNING ####\nYou are missing some optional packages which will become mandatory in the future!\n"
-              "Please run `pip install -r requirements.txt` to enjoy optimal functionality and future-proof yourself!\n")
-
-    injectDLL()
-
-    # Set up RLBot.cfg
-    framework_config = configparser.RawConfigParser()
-    framework_config.read(RLBOT_CONFIG_FILE)
-
-    # Open anonymous shared memory for entire GameInputPacket and map buffer
-    buff = mmap.mmap(-1, ctypes.sizeof(bi.GameInputPacket), INPUT_SHARED_MEMORY_TAG)
-    gameInputPacket = bi.GameInputPacket.from_buffer(buff)
-
-    # Determine number of participants
-    num_participants = framework_config.getint(RLBOT_CONFIGURATION_HEADER, 'num_participants')
-
-    # Retrieve bot config files
-    participant_configs = get_bot_config_file_list(num_participants, framework_config)
-
-    # Create empty lists
-    bot_names = []
-    bot_teams = []
-    bot_module_paths = []
-    processes = []
-    callbacks = []
-    bot_parameter_list = []
-    name_dict = dict()
-
-    gameInputPacket.iNumPlayers = num_participants
-
-    # Set configuration values for bots and store name and team
-    for i in range(num_participants):
-        bot_config_path = participant_configs[i]
-        bot_config = configparser.RawConfigParser()
-        bot_config.read(bot_config_path)
-
-        team_num = framework_config.getint(PARTICPANT_CONFIGURATION_HEADER,
-                                           PARTICPANT_TEAM_PREFIX + str(i))
-
-        loadout_header = BOT_CONFIG_LOADOUT_HEADER
-        if (team_num == 1 and bot_config.has_section(BOT_CONFIG_LOADOUT_ORANGE_HEADER)):
-            loadout_header = BOT_CONFIG_LOADOUT_ORANGE_HEADER
-
-        gameInputPacket.sPlayerConfiguration[i].bBot = framework_config.getboolean(PARTICPANT_CONFIGURATION_HEADER,
-                                                                                   PARTICPANT_BOT_KEY_PREFIX + str(i))
-        gameInputPacket.sPlayerConfiguration[i].bRLBotControlled = framework_config.getboolean(
-            PARTICPANT_CONFIGURATION_HEADER,
-            PARTICPANT_RLBOT_KEY_PREFIX + str(i))
-        gameInputPacket.sPlayerConfiguration[i].fBotSkill = framework_config.getfloat(PARTICPANT_CONFIGURATION_HEADER,
-                                                                                      PARTICPANT_BOT_SKILL_KEY_PREFIX
-                                                                                      + str(i))
-        gameInputPacket.sPlayerConfiguration[i].iPlayerIndex = i
-
-        gameInputPacket.sPlayerConfiguration[i].wName = get_sanitized_bot_name(name_dict,
-                                                                               bot_config.get(loadout_header, 'name'))
-        gameInputPacket.sPlayerConfiguration[i].ucTeam = team_num
-        gameInputPacket.sPlayerConfiguration[i].ucTeamColorID = bot_config.getint(loadout_header,
-                                                                                  'team_color_id')
-        gameInputPacket.sPlayerConfiguration[i].ucCustomColorID = bot_config.getint(loadout_header,
-                                                                                    'custom_color_id')
-        gameInputPacket.sPlayerConfiguration[i].iCarID = bot_config.getint(loadout_header, 'car_id')
-        gameInputPacket.sPlayerConfiguration[i].iDecalID = bot_config.getint(loadout_header, 'decal_id')
-        gameInputPacket.sPlayerConfiguration[i].iWheelsID = bot_config.getint(loadout_header, 'wheels_id')
-        gameInputPacket.sPlayerConfiguration[i].iBoostID = bot_config.getint(loadout_header, 'boost_id')
-        gameInputPacket.sPlayerConfiguration[i].iAntennaID = bot_config.getint(loadout_header, 'antenna_id')
-        gameInputPacket.sPlayerConfiguration[i].iHatID = bot_config.getint(loadout_header, 'hat_id')
-        gameInputPacket.sPlayerConfiguration[i].iPaintFinish1ID = bot_config.getint(loadout_header,
-                                                                                    'paint_finish_1_id')
-        gameInputPacket.sPlayerConfiguration[i].iPaintFinish2ID = bot_config.getint(loadout_header,
-                                                                                    'paint_finish_2_id')
-        gameInputPacket.sPlayerConfiguration[i].iEngineAudioID = bot_config.getint(loadout_header,
-                                                                                   'engine_audio_id')
-        gameInputPacket.sPlayerConfiguration[i].iTrailsID = bot_config.getint(loadout_header, 'trails_id')
-        gameInputPacket.sPlayerConfiguration[i].iGoalExplosionID = bot_config.getint(loadout_header,
-                                                                                     'goal_explosion_id')
-        if bot_config.has_section(BOT_CONFIG_AGENT_HEADER):
-            bot_parameter_list.append(bot_config[BOT_CONFIG_AGENT_HEADER])
-        else:
-            bot_parameter_list.append(None)
-
-        bot_names.append(bot_config.get(loadout_header, 'name'))
-        bot_teams.append(framework_config.getint(PARTICPANT_CONFIGURATION_HEADER, PARTICPANT_TEAM_PREFIX + str(i)))
-        if gameInputPacket.sPlayerConfiguration[i].bRLBotControlled:
-            module_name = bot_config.get(BOT_CONFIG_MODULE_HEADER, 'agent_module')
-            module_path = os.path.join(os.path.dirname(bot_config_path), get_file_path(module_name))
-            bot_module_paths.append(module_path)
-        else:
-            bot_module_paths.append('NO_MODULE_FOR_PARTICIPANT')
-
-    # Create Quit event
-    quit_event = mp.Event()
-
-    agent_metadata_map = {}
-    agent_metadata_queue = mp.Queue()
-
-    # Launch processes
-    for i in range(num_participants):
-        if gameInputPacket.sPlayerConfiguration[i].bRLBotControlled:
-            callback = mp.Event()
-            callbacks.append(callback)
-            process = mp.Process(target=run_agent,
-                                 args=(quit_event, callback, bot_parameter_list[i],
-                                       str(gameInputPacket.sPlayerConfiguration[i].wName),
-                                       bot_teams[i], i, bot_module_paths[i], agent_metadata_queue))
-            process.start()
-
-    print("Successfully configured bots. Setting flag for injected dll.")
-    gameInputPacket.bStartMatch = True
-
-    # Wait 100 milliseconds then check for an error code
-    time.sleep(0.1)
-    game_data_shared_memory = mmap.mmap(-1, ctypes.sizeof(gd.GameTickPacketWithLock), OUTPUT_SHARED_MEMORY_TAG)
-    bot_output = gd.GameTickPacketWithLock.from_buffer(game_data_shared_memory)
-    if not bot_output.iLastError == 0:
-        # Terminate all process and then raise an exception
-        quit_event.set()
-        terminated = False
-        while not terminated:
-            terminated = True
-            for callback in callbacks:
-                if not callback.is_set():
-                    terminated = False
-        raise rlbot_exception.RLBotException().raise_exception_from_error_code(bot_output.iLastError)
-
-    print("Press any character to exit")
-    while True:
-        if msvcrt.kbhit():
-            msvcrt.getch()
-            break
-        try:
-            single_agent_metadata = agent_metadata_queue.get(timeout=1)
-            agent_metadata_map[single_agent_metadata['index']] = single_agent_metadata
-            configure_processes(agent_metadata_map)
-        except queue.Empty:
-            pass
-        except Exception as ex:
-            print(ex)
-            pass
-
-    print("Shutting Down")
-    quit_event.set()
-    # Wait for all processes to terminate before terminating main process
-    terminated = False
-    while not terminated:
-        terminated = True
-        for callback in callbacks:
-            if not callback.is_set():
-                terminated = False
-
-
-def configure_processes(agent_metadata_map):
-    """
-    This will update the priority and CPU affinity of the processes owned by bots to try to achieve fairness and
-    good performance.
-
-    :param agent_metadata_map: A mapping of player index to agent metadata, including a list of owned process ids.
-    """
-
-    if not optional_packages_installed:
-        return
-
-    team_pids_map = {}
-
-    for player_index, data in agent_metadata_map.items():
-        team = data['team']
-        if team not in team_pids_map:
-            team_pids_map[team] = set()
-        team_pids_map[team].update(data['pids'])
-
-    shared_pids = set()
-    cpu_count = psutil.cpu_count()
-    cpus_per_team = cpu_count // 3
-
-    if len(team_pids_map) >= 2 and cpus_per_team > 0:
-        # Sort into three sets of pids: team 0 exclusives, team 1 exclusives, and shared pids
-        # All pids will be assigned high priority
-        # Team exclusive pids will be bound to a subset of cpus so they can't adversely affect the opposite team.
-
-        for team, team_set in team_pids_map.items():
-            if not shared_pids:
-                shared_pids.update(team_set)
-            else:
-                shared_pids.intersection_update(team_set)
-=======
 import sys
 import os.path
 sys.path.insert(0, os.path.realpath(os.path.dirname(os.path.abspath(__file__)) + '/src/main/python/'))
@@ -288,27 +5,4 @@
 
 if __name__ == '__main__':
     framework_runner.main()
->>>>>>> f0d9c34b
 
-        for team, team_set in team_pids_map.items():
-            team_set -= shared_pids
-
-        for team, team_pids in team_pids_map.items():
-            team_cpu_offset = cpus_per_team * team
-            team_cpus = list(range(cpu_count - cpus_per_team - team_cpu_offset, cpu_count - team_cpu_offset))
-            for pid in team_pids:
-                p = psutil.Process(pid)
-                p.cpu_affinity(team_cpus)  # Restrict the process to run on the cpus assigned to the team
-                p.nice(psutil.HIGH_PRIORITY_CLASS)  # Allow the process to run at high priority
-    else:
-        # Consider everything a shared pid, because we are not in a position to split up cpus.
-        for team, team_set in team_pids_map.items():
-            shared_pids.update(team_set)
-
-    for pid in shared_pids:
-        p = psutil.Process(pid)  # Allow the process to run at high priority
-        p.nice(psutil.HIGH_PRIORITY_CLASS)
-
-
-if __name__ == '__main__':
-    main()