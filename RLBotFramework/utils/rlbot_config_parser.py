import configparser
import logging
import os

import sys

from RLBotFramework.agents.base_agent import BaseAgent, BOT_CONFIG_LOADOUT_HEADER, BOT_CONFIG_LOADOUT_ORANGE_HEADER, \
    BOT_CONFIG_MODULE_HEADER, PYTHON_FILE_KEY
from RLBotFramework.utils.class_importer import import_agent
from RLBotFramework.utils.custom_config import ConfigObject
from RLBotFramework.utils.structures.start_match_structures import get_player_configuration_list

PARTICIPANT_CONFIGURATION_HEADER = 'Participant Configuration'
PARTICIPANT_BOT_KEY = 'participant_is_bot'
PARTICIPANT_RLBOT_KEY = 'participant_is_rlbot_controlled'
PARTICIPANT_CONFIG_KEY = 'participant_config'
PARTICIPANT_BOT_SKILL_KEY = 'participant_bot_skill'
PARTICIPANT_TEAM = 'participant_team'
RLBOT_CONFIG_FILE = 'rlbot.cfg'
RLBOT_CONFIGURATION_HEADER = 'RLBot Configuration'

MUTATOR_CONFIGURATION_HEADER = "Mutator Configuration"
MUTATOR_MATCH_LENGTH = "Match Length"
MUTATOR_MAX_SCORE = "Max Score"
MUTATOR_GAME_SPEED = "Game Speed"
MUTATOR_BALL_MAX_SPEED = "Ball Max Speed"
MUTATOR_BALL_TYPE = "Ball Type"
MUTATOR_BALL_WEIGHT = "Ball Weight"
MUTATOR_BALL_SIZE = "Ball Size"
MUTATOR_BALL_BOUNCINESS = "Ball Bounciness"
MUTATOR_BOOST_AMOUNT = "Boost Amount"
MUTATOR_RUMBLE = "Rumble"
MUTATOR_BOOST_STRENGTH = "Boost Strength"
MUTATOR_GRAVITY = "Gravity"
MUTATOR_DEMOLISH = "Demolish"
MUTATOR_RESPAWN_TIME = "Respawn Time"

TEAM_CONFIGURATION_HEADER = "Team Configuration"

PARTICIPANT_COUNT_KEY = 'num_participants'
EXTENSION_PATH_KEY = 'extension_path'

logger = logging.getLogger('rlbot')


class BotConfigBundle:
    def __init__(self, config_directory, config_obj):
        self.config_directory = config_directory
        self.config_obj = config_obj

    def get_absolute_path(self, header, key):
        joined = os.path.join(self.config_directory, self.config_obj.get(header, key))
        return os.path.realpath(joined)


# Cut off at 31 characters and handle duplicates
def get_sanitized_bot_name(dict, name):
    if name not in dict:
        new_name = name[:31]  # Make sure name does not exceed 31 characters
        dict[name] = 1
    else:
        count = dict[name]
        new_name = name[:27] + "(" + str(count + 1) + ")"  # Truncate at 27 because we can have up to '(10)' appended
        dict[name] = count + 1

    return new_name


def get_bot_config_bundles(num_participants, config, config_bundle_overrides):
    """
    Adds all the config files or config objects.
    :param num_participants:
    :param config:
    :param config_bundle_overrides: These are configs that have been loaded from the gui, they get assigned a bot index.
    :return:
    """
    config_bundles = []
    for i in range(num_participants):
        if i in config_bundle_overrides:
            config_bundles.append(config_bundle_overrides[i])
            logger.debug("Config available")
        else:
            bot_config_path = config.get(PARTICIPANT_CONFIGURATION_HEADER, PARTICIPANT_CONFIG_KEY, i)
            config_bundles.append(get_bot_config_bundle(bot_config_path))
            logger.debug("Reading raw config")

    return config_bundles


def get_bot_config_bundle(bot_config_path):
    raw_bot_config = configparser.RawConfigParser()
    raw_bot_config.read(bot_config_path)
    config_directory = os.path.dirname(os.path.realpath(bot_config_path))
    return BotConfigBundle(config_directory, raw_bot_config)


def create_bot_config_layout():
    config_object = ConfigObject()
    rlbot_header = config_object.add_header_name(RLBOT_CONFIGURATION_HEADER)
    rlbot_header.add_value('num_participants', int, default=2,
                           description='Number of bots/players which will be spawned.  We support up to max 10.')
    rlbot_header.add_value(EXTENSION_PATH_KEY, str, default=None,
                           description='A path to the extension file we want to load')

    participant_header = config_object.add_header_name(PARTICIPANT_CONFIGURATION_HEADER, is_indexed=True)
    participant_header.add_value(PARTICIPANT_CONFIG_KEY, str, default='./agents/atba/atba.cfg',
                                 description="""The location of the configuration file for your agent here.
                                             Only total_num_participants config files will be read!
                                             Everything needs a config, even players and default bots.
                                             We still set loadouts and names from config!""")

    participant_header.add_value(PARTICIPANT_TEAM, int, default=0,
                                 description="Which team the player should be on:" +
                                             "\nteam 0 (blue) shoots on positive goal, " +
                                             "team 1 (orange) shoots on negative goal")

    participant_header.add_value(PARTICIPANT_BOT_KEY, bool, default='yes',
                                 description='Accepted values are "1", "yes", "true", and "on", for True,' +
                                             ' and "0", "no", "false", and "off", for False\n' +
                                             'You can have up to 4 local players and they must ' +
                                             'be activated in game or it will crash.\n' +
                                             'If no player is specified you will be spawned in as spectator!')

    participant_header.add_value(PARTICIPANT_RLBOT_KEY, bool, default='yes',
                                 description='Accepted values are "1", "yes", "true", and "on", for True,' +
                                             ' and "0", "no", "false", and "off", for False\n' +
                                             'By specifying \'no\' here you can use default bots ' +
                                             'like the rookie, all-star, etc.')

    participant_header.add_value(PARTICIPANT_BOT_SKILL_KEY, float, default=1.0,
                                 description='If participant is a bot and not RLBot controlled,' +
                                             ' this value will be used to set bot skill.\n' +
                                             '0.0 is Rookie, 0.5 is pro, 1.0 is all-star. ' +
                                             ' You can set values in-between as well.')

    mutator_header = config_object.add_header_name(MUTATOR_CONFIGURATION_HEADER)
    mutator_header.add_value(MUTATOR_MATCH_LENGTH, int, default=5,
                             description="Changes the length of the match, 0 for unlimited")
    mutator_header.add_value(MUTATOR_MAX_SCORE, int, default=0,
                             description="Changes the number of goals needed to win, 0 for unlimited")
    mutator_header.add_value(MUTATOR_GAME_SPEED, str, default="Default",
                             description="'Default', 'Slo-Mo' or 'Time Warp'\n"
                                         "    Slo-Mo slows the game down\n"
                                         "    Time Warp only slows the game down when a player touches the ball")
    mutator_header.add_value(MUTATOR_BALL_MAX_SPEED, int, default=0,  # TODO find real default max
                             description="Sets max speed of the ball in km/h, 0 for unlimited.")
    mutator_header.add_value(MUTATOR_BALL_TYPE, str, default="Default",
                             description="Changes the type of the ball (use 'Default', 'Cube', 'Puck' or 'Basketball')")
    mutator_header.add_value(MUTATOR_BALL_WEIGHT, str, default="Default",
                             description="Changes the weight of the ball (use 'Default', 'Super Light', "
                                         "'Light' or 'Heavy')")
    mutator_header.add_value(MUTATOR_BALL_SIZE, float, default=1.0,  # TODO find real default size
                             description="Changes the size of the ball")
    mutator_header.add_value(MUTATOR_BALL_BOUNCINESS, float, default=1.0,  # TODO find real default
                             description="Changes the bounciness of the ball")
    mutator_header.add_value(MUTATOR_BOOST_AMOUNT, str, default="Default",
                             description="Changes the amount of boost \n (use 'Default', 'Unlimited', "
                                         "'Recharge (Slow)', 'Recharge (Fast)' or 'No Boost')")
    mutator_header.add_value(MUTATOR_RUMBLE, str, default="None",
                             description="Changes rumble type\n(use 'None', 'Default', "
                                         "'Slow', 'Civilized', 'Desctuction Derby' or 'Spring Loaded'")
    mutator_header.add_value(MUTATOR_BOOST_STRENGTH, float, default=1.0,
                             description="Amount to multiply default boost strength with")
    mutator_header.add_value(MUTATOR_GRAVITY, str, default="Default",
                             description="Changes gravity for both cars and ball\n"
                                         "(use 'Default', 'Low', 'High' or 'Super High'")
    mutator_header.add_value(MUTATOR_DEMOLISH, str, default="Default",
                             description="Changes demolishment sensitivity\n(use 'Default', 'Disabled', "
                                         "'Friendly Fire', 'On Contact' or 'On Contact (FF)'")
    mutator_header.add_value(MUTATOR_RESPAWN_TIME, float, default=3,
                             description="Time in seconds taken to respawn for demolished players\n"
                                         "use -1 to set Disable Goal Reset")

    team_header = config_object.add_header_name(TEAM_CONFIGURATION_HEADER)
    team_header.add_value("Team Blue Color", int, default=0,
                          description="Changes Blue team color, use 0 to use default color")
    team_header.add_value("Team Blue Name", str, default="Blue",
                          description="Changes the Team name to use instead of 'Blue'")
    team_header.add_value("Team Orange Color", int, default=0,
                          description="Changes Blue team color, use 0 to use default color")
    team_header.add_value("Team Orange Name", str, default="Blue",
                          description="Changes the Team name to use instead of 'Orange'")
    return config_object


def get_team(config, index):
    """
    Returns which team the bot is on (represented by an integer)
    """
    return config.getint(PARTICIPANT_CONFIGURATION_HEADER, PARTICIPANT_TEAM, index)


def get_num_players(config):
    """
    Returns the number of players specified by the config parser
    """
    return config.getint(RLBOT_CONFIGURATION_HEADER, PARTICIPANT_COUNT_KEY)


<<<<<<< HEAD
def parse_configurations(start_match_configuration, config_parser, bot_configs, looks_configs):
=======
def parse_configurations(gameInputPacket, config_parser, config_bundle_overrides, looks_configs):
>>>>>>> 15e5358c
    bot_names = []
    bot_teams = []
    python_files = []

    # Determine number of participants
    num_participants = get_num_players(config_parser)

    # Retrieve bot config files
    config_bundles = get_bot_config_bundles(num_participants, config_parser, config_bundle_overrides)

    # Create empty lists

    bot_parameter_list = []
    name_dict = {}

    start_match_configuration.num_players = num_participants

    player_configuration_list = get_player_configuration_list(start_match_configuration)

    # Set configuration values for bots and store name and team
    for i in range(num_participants):

        config_bundle = config_bundles[i]

        if i not in looks_configs:
            looks_path = config_bundle.get_absolute_path("Locations", "looks_config")
            looks_config_object = configparser.RawConfigParser()
            looks_config_object.read(looks_path)
        else:
            looks_config_object = looks_configs[i]

        bot_name, team_number, python_file, bot_parameters = load_bot_config(i, player_configuration_list[i],
                                                                            config_bundle, looks_config_object,
                                                                            config_parser, name_dict)

        bot_names.append(bot_name)
        bot_teams.append(team_number)
        python_files.append(python_file)
        bot_parameter_list.append(bot_parameters)

    return num_participants, bot_names, bot_teams, python_files, bot_parameter_list


def load_bot_config(index, bot_configuration, config_bundle: BotConfigBundle, looks_config_object, overall_config, name_dict):
    """
    Loads the config data of a single bot
    :param index: This is the bot index (where it appears in game_cars)
    :param bot_configuration: This is the game_tick_packet configuration that is sent back to the game
    :param config_bundle: A config object for a single bot
    :param overall_config: This is the config for the entire session not one particular bot
    :param name_dict: A mapping of used names so we can make sure to not reuse bot names.
    :return:
    """
    team_num = get_team(overall_config, index)

    bot_configuration.team = team_num

    # Setting up data about what type of bot it is
    bot_configuration.bot = overall_config.getboolean(PARTICIPANT_CONFIGURATION_HEADER, PARTICIPANT_BOT_KEY, index)
    bot_configuration.rlbot_controlled = overall_config.getboolean(PARTICIPANT_CONFIGURATION_HEADER, PARTICIPANT_RLBOT_KEY, index)
    bot_configuration.bot_skill = overall_config.getfloat(PARTICIPANT_CONFIGURATION_HEADER, PARTICIPANT_BOT_SKILL_KEY, index)

    if not bot_configuration.bot:
        bot_configuration.human_index = index

    loadout_header = BOT_CONFIG_LOADOUT_HEADER
    if team_num == 1 and looks_config_object.has_section(BOT_CONFIG_LOADOUT_ORANGE_HEADER):
        loadout_header = BOT_CONFIG_LOADOUT_ORANGE_HEADER

    # Setting up the bots name
    bot_name = looks_config_object.get(loadout_header, 'name')
    bot_configuration.name = get_sanitized_bot_name(name_dict, bot_name)

    BaseAgent.parse_bot_loadout(bot_configuration, looks_config_object, loadout_header)

    python_file = 'NO_MODULE_FOR_PARTICIPANT'
    bot_parameters = None

<<<<<<< HEAD
    if bot_configuration.rlbot_controlled:
        bot_module = bot_config_object.get(BOT_CONFIG_MODULE_HEADER, AGENT_MODULE_KEY)
        agent = import_agent(bot_module)
        dirpath = os.path.dirname(os.path.realpath(sys.modules[agent.__module__].__file__))
        if dirpath not in sys.path:
            sys.path.append(dirpath)
        bot_parameters = agent.create_agent_configurations()
        bot_parameters.parse_file(bot_config_object)

    return bot_name, team_num, bot_module, bot_parameters

=======
    if bot_configuration.bRLBotControlled:
        # Python file relative to the config location.
        python_file = config_bundle.get_absolute_path(BOT_CONFIG_MODULE_HEADER, PYTHON_FILE_KEY)
        agent_class_wrapper = import_agent(python_file)
        bot_parameters = agent_class_wrapper.get_loaded_class().create_agent_configurations()
        bot_parameters.parse_file(config_bundle.config_obj)

    return bot_name, team_num, python_file, bot_parameters

>>>>>>> 15e5358c
<|MERGE_RESOLUTION|>--- conflicted
+++ resolved
@@ -1,305 +1,286 @@
-import configparser
-import logging
-import os
-
-import sys
-
-from RLBotFramework.agents.base_agent import BaseAgent, BOT_CONFIG_LOADOUT_HEADER, BOT_CONFIG_LOADOUT_ORANGE_HEADER, \
-    BOT_CONFIG_MODULE_HEADER, PYTHON_FILE_KEY
-from RLBotFramework.utils.class_importer import import_agent
-from RLBotFramework.utils.custom_config import ConfigObject
-from RLBotFramework.utils.structures.start_match_structures import get_player_configuration_list
-
-PARTICIPANT_CONFIGURATION_HEADER = 'Participant Configuration'
-PARTICIPANT_BOT_KEY = 'participant_is_bot'
-PARTICIPANT_RLBOT_KEY = 'participant_is_rlbot_controlled'
-PARTICIPANT_CONFIG_KEY = 'participant_config'
-PARTICIPANT_BOT_SKILL_KEY = 'participant_bot_skill'
-PARTICIPANT_TEAM = 'participant_team'
-RLBOT_CONFIG_FILE = 'rlbot.cfg'
-RLBOT_CONFIGURATION_HEADER = 'RLBot Configuration'
-
-MUTATOR_CONFIGURATION_HEADER = "Mutator Configuration"
-MUTATOR_MATCH_LENGTH = "Match Length"
-MUTATOR_MAX_SCORE = "Max Score"
-MUTATOR_GAME_SPEED = "Game Speed"
-MUTATOR_BALL_MAX_SPEED = "Ball Max Speed"
-MUTATOR_BALL_TYPE = "Ball Type"
-MUTATOR_BALL_WEIGHT = "Ball Weight"
-MUTATOR_BALL_SIZE = "Ball Size"
-MUTATOR_BALL_BOUNCINESS = "Ball Bounciness"
-MUTATOR_BOOST_AMOUNT = "Boost Amount"
-MUTATOR_RUMBLE = "Rumble"
-MUTATOR_BOOST_STRENGTH = "Boost Strength"
-MUTATOR_GRAVITY = "Gravity"
-MUTATOR_DEMOLISH = "Demolish"
-MUTATOR_RESPAWN_TIME = "Respawn Time"
-
-TEAM_CONFIGURATION_HEADER = "Team Configuration"
-
-PARTICIPANT_COUNT_KEY = 'num_participants'
-EXTENSION_PATH_KEY = 'extension_path'
-
-logger = logging.getLogger('rlbot')
-
-
-class BotConfigBundle:
-    def __init__(self, config_directory, config_obj):
-        self.config_directory = config_directory
-        self.config_obj = config_obj
-
-    def get_absolute_path(self, header, key):
-        joined = os.path.join(self.config_directory, self.config_obj.get(header, key))
-        return os.path.realpath(joined)
-
-
-# Cut off at 31 characters and handle duplicates
-def get_sanitized_bot_name(dict, name):
-    if name not in dict:
-        new_name = name[:31]  # Make sure name does not exceed 31 characters
-        dict[name] = 1
-    else:
-        count = dict[name]
-        new_name = name[:27] + "(" + str(count + 1) + ")"  # Truncate at 27 because we can have up to '(10)' appended
-        dict[name] = count + 1
-
-    return new_name
-
-
-def get_bot_config_bundles(num_participants, config, config_bundle_overrides):
-    """
-    Adds all the config files or config objects.
-    :param num_participants:
-    :param config:
-    :param config_bundle_overrides: These are configs that have been loaded from the gui, they get assigned a bot index.
-    :return:
-    """
-    config_bundles = []
-    for i in range(num_participants):
-        if i in config_bundle_overrides:
-            config_bundles.append(config_bundle_overrides[i])
-            logger.debug("Config available")
-        else:
-            bot_config_path = config.get(PARTICIPANT_CONFIGURATION_HEADER, PARTICIPANT_CONFIG_KEY, i)
-            config_bundles.append(get_bot_config_bundle(bot_config_path))
-            logger.debug("Reading raw config")
-
-    return config_bundles
-
-
-def get_bot_config_bundle(bot_config_path):
-    raw_bot_config = configparser.RawConfigParser()
-    raw_bot_config.read(bot_config_path)
-    config_directory = os.path.dirname(os.path.realpath(bot_config_path))
-    return BotConfigBundle(config_directory, raw_bot_config)
-
-
-def create_bot_config_layout():
-    config_object = ConfigObject()
-    rlbot_header = config_object.add_header_name(RLBOT_CONFIGURATION_HEADER)
-    rlbot_header.add_value('num_participants', int, default=2,
-                           description='Number of bots/players which will be spawned.  We support up to max 10.')
-    rlbot_header.add_value(EXTENSION_PATH_KEY, str, default=None,
-                           description='A path to the extension file we want to load')
-
-    participant_header = config_object.add_header_name(PARTICIPANT_CONFIGURATION_HEADER, is_indexed=True)
-    participant_header.add_value(PARTICIPANT_CONFIG_KEY, str, default='./agents/atba/atba.cfg',
-                                 description="""The location of the configuration file for your agent here.
-                                             Only total_num_participants config files will be read!
-                                             Everything needs a config, even players and default bots.
-                                             We still set loadouts and names from config!""")
-
-    participant_header.add_value(PARTICIPANT_TEAM, int, default=0,
-                                 description="Which team the player should be on:" +
-                                             "\nteam 0 (blue) shoots on positive goal, " +
-                                             "team 1 (orange) shoots on negative goal")
-
-    participant_header.add_value(PARTICIPANT_BOT_KEY, bool, default='yes',
-                                 description='Accepted values are "1", "yes", "true", and "on", for True,' +
-                                             ' and "0", "no", "false", and "off", for False\n' +
-                                             'You can have up to 4 local players and they must ' +
-                                             'be activated in game or it will crash.\n' +
-                                             'If no player is specified you will be spawned in as spectator!')
-
-    participant_header.add_value(PARTICIPANT_RLBOT_KEY, bool, default='yes',
-                                 description='Accepted values are "1", "yes", "true", and "on", for True,' +
-                                             ' and "0", "no", "false", and "off", for False\n' +
-                                             'By specifying \'no\' here you can use default bots ' +
-                                             'like the rookie, all-star, etc.')
-
-    participant_header.add_value(PARTICIPANT_BOT_SKILL_KEY, float, default=1.0,
-                                 description='If participant is a bot and not RLBot controlled,' +
-                                             ' this value will be used to set bot skill.\n' +
-                                             '0.0 is Rookie, 0.5 is pro, 1.0 is all-star. ' +
-                                             ' You can set values in-between as well.')
-
-    mutator_header = config_object.add_header_name(MUTATOR_CONFIGURATION_HEADER)
-    mutator_header.add_value(MUTATOR_MATCH_LENGTH, int, default=5,
-                             description="Changes the length of the match, 0 for unlimited")
-    mutator_header.add_value(MUTATOR_MAX_SCORE, int, default=0,
-                             description="Changes the number of goals needed to win, 0 for unlimited")
-    mutator_header.add_value(MUTATOR_GAME_SPEED, str, default="Default",
-                             description="'Default', 'Slo-Mo' or 'Time Warp'\n"
-                                         "    Slo-Mo slows the game down\n"
-                                         "    Time Warp only slows the game down when a player touches the ball")
-    mutator_header.add_value(MUTATOR_BALL_MAX_SPEED, int, default=0,  # TODO find real default max
-                             description="Sets max speed of the ball in km/h, 0 for unlimited.")
-    mutator_header.add_value(MUTATOR_BALL_TYPE, str, default="Default",
-                             description="Changes the type of the ball (use 'Default', 'Cube', 'Puck' or 'Basketball')")
-    mutator_header.add_value(MUTATOR_BALL_WEIGHT, str, default="Default",
-                             description="Changes the weight of the ball (use 'Default', 'Super Light', "
-                                         "'Light' or 'Heavy')")
-    mutator_header.add_value(MUTATOR_BALL_SIZE, float, default=1.0,  # TODO find real default size
-                             description="Changes the size of the ball")
-    mutator_header.add_value(MUTATOR_BALL_BOUNCINESS, float, default=1.0,  # TODO find real default
-                             description="Changes the bounciness of the ball")
-    mutator_header.add_value(MUTATOR_BOOST_AMOUNT, str, default="Default",
-                             description="Changes the amount of boost \n (use 'Default', 'Unlimited', "
-                                         "'Recharge (Slow)', 'Recharge (Fast)' or 'No Boost')")
-    mutator_header.add_value(MUTATOR_RUMBLE, str, default="None",
-                             description="Changes rumble type\n(use 'None', 'Default', "
-                                         "'Slow', 'Civilized', 'Desctuction Derby' or 'Spring Loaded'")
-    mutator_header.add_value(MUTATOR_BOOST_STRENGTH, float, default=1.0,
-                             description="Amount to multiply default boost strength with")
-    mutator_header.add_value(MUTATOR_GRAVITY, str, default="Default",
-                             description="Changes gravity for both cars and ball\n"
-                                         "(use 'Default', 'Low', 'High' or 'Super High'")
-    mutator_header.add_value(MUTATOR_DEMOLISH, str, default="Default",
-                             description="Changes demolishment sensitivity\n(use 'Default', 'Disabled', "
-                                         "'Friendly Fire', 'On Contact' or 'On Contact (FF)'")
-    mutator_header.add_value(MUTATOR_RESPAWN_TIME, float, default=3,
-                             description="Time in seconds taken to respawn for demolished players\n"
-                                         "use -1 to set Disable Goal Reset")
-
-    team_header = config_object.add_header_name(TEAM_CONFIGURATION_HEADER)
-    team_header.add_value("Team Blue Color", int, default=0,
-                          description="Changes Blue team color, use 0 to use default color")
-    team_header.add_value("Team Blue Name", str, default="Blue",
-                          description="Changes the Team name to use instead of 'Blue'")
-    team_header.add_value("Team Orange Color", int, default=0,
-                          description="Changes Blue team color, use 0 to use default color")
-    team_header.add_value("Team Orange Name", str, default="Blue",
-                          description="Changes the Team name to use instead of 'Orange'")
-    return config_object
-
-
-def get_team(config, index):
-    """
-    Returns which team the bot is on (represented by an integer)
-    """
-    return config.getint(PARTICIPANT_CONFIGURATION_HEADER, PARTICIPANT_TEAM, index)
-
-
-def get_num_players(config):
-    """
-    Returns the number of players specified by the config parser
-    """
-    return config.getint(RLBOT_CONFIGURATION_HEADER, PARTICIPANT_COUNT_KEY)
-
-
-<<<<<<< HEAD
-def parse_configurations(start_match_configuration, config_parser, bot_configs, looks_configs):
-=======
-def parse_configurations(gameInputPacket, config_parser, config_bundle_overrides, looks_configs):
->>>>>>> 15e5358c
-    bot_names = []
-    bot_teams = []
-    python_files = []
-
-    # Determine number of participants
-    num_participants = get_num_players(config_parser)
-
-    # Retrieve bot config files
-    config_bundles = get_bot_config_bundles(num_participants, config_parser, config_bundle_overrides)
-
-    # Create empty lists
-
-    bot_parameter_list = []
-    name_dict = {}
-
-    start_match_configuration.num_players = num_participants
-
-    player_configuration_list = get_player_configuration_list(start_match_configuration)
-
-    # Set configuration values for bots and store name and team
-    for i in range(num_participants):
-
-        config_bundle = config_bundles[i]
-
-        if i not in looks_configs:
-            looks_path = config_bundle.get_absolute_path("Locations", "looks_config")
-            looks_config_object = configparser.RawConfigParser()
-            looks_config_object.read(looks_path)
-        else:
-            looks_config_object = looks_configs[i]
-
-        bot_name, team_number, python_file, bot_parameters = load_bot_config(i, player_configuration_list[i],
-                                                                            config_bundle, looks_config_object,
-                                                                            config_parser, name_dict)
-
-        bot_names.append(bot_name)
-        bot_teams.append(team_number)
-        python_files.append(python_file)
-        bot_parameter_list.append(bot_parameters)
-
-    return num_participants, bot_names, bot_teams, python_files, bot_parameter_list
-
-
-def load_bot_config(index, bot_configuration, config_bundle: BotConfigBundle, looks_config_object, overall_config, name_dict):
-    """
-    Loads the config data of a single bot
-    :param index: This is the bot index (where it appears in game_cars)
-    :param bot_configuration: This is the game_tick_packet configuration that is sent back to the game
-    :param config_bundle: A config object for a single bot
-    :param overall_config: This is the config for the entire session not one particular bot
-    :param name_dict: A mapping of used names so we can make sure to not reuse bot names.
-    :return:
-    """
-    team_num = get_team(overall_config, index)
-
-    bot_configuration.team = team_num
-
-    # Setting up data about what type of bot it is
-    bot_configuration.bot = overall_config.getboolean(PARTICIPANT_CONFIGURATION_HEADER, PARTICIPANT_BOT_KEY, index)
-    bot_configuration.rlbot_controlled = overall_config.getboolean(PARTICIPANT_CONFIGURATION_HEADER, PARTICIPANT_RLBOT_KEY, index)
-    bot_configuration.bot_skill = overall_config.getfloat(PARTICIPANT_CONFIGURATION_HEADER, PARTICIPANT_BOT_SKILL_KEY, index)
-
-    if not bot_configuration.bot:
-        bot_configuration.human_index = index
-
-    loadout_header = BOT_CONFIG_LOADOUT_HEADER
-    if team_num == 1 and looks_config_object.has_section(BOT_CONFIG_LOADOUT_ORANGE_HEADER):
-        loadout_header = BOT_CONFIG_LOADOUT_ORANGE_HEADER
-
-    # Setting up the bots name
-    bot_name = looks_config_object.get(loadout_header, 'name')
-    bot_configuration.name = get_sanitized_bot_name(name_dict, bot_name)
-
-    BaseAgent.parse_bot_loadout(bot_configuration, looks_config_object, loadout_header)
-
-    python_file = 'NO_MODULE_FOR_PARTICIPANT'
-    bot_parameters = None
-
-<<<<<<< HEAD
-    if bot_configuration.rlbot_controlled:
-        bot_module = bot_config_object.get(BOT_CONFIG_MODULE_HEADER, AGENT_MODULE_KEY)
-        agent = import_agent(bot_module)
-        dirpath = os.path.dirname(os.path.realpath(sys.modules[agent.__module__].__file__))
-        if dirpath not in sys.path:
-            sys.path.append(dirpath)
-        bot_parameters = agent.create_agent_configurations()
-        bot_parameters.parse_file(bot_config_object)
-
-    return bot_name, team_num, bot_module, bot_parameters
-
-=======
-    if bot_configuration.bRLBotControlled:
-        # Python file relative to the config location.
-        python_file = config_bundle.get_absolute_path(BOT_CONFIG_MODULE_HEADER, PYTHON_FILE_KEY)
-        agent_class_wrapper = import_agent(python_file)
-        bot_parameters = agent_class_wrapper.get_loaded_class().create_agent_configurations()
-        bot_parameters.parse_file(config_bundle.config_obj)
-
-    return bot_name, team_num, python_file, bot_parameters
-
->>>>>>> 15e5358c
+import configparser
+import logging
+import os
+
+import sys
+
+from RLBotFramework.agents.base_agent import BaseAgent, BOT_CONFIG_LOADOUT_HEADER, BOT_CONFIG_LOADOUT_ORANGE_HEADER, \
+    BOT_CONFIG_MODULE_HEADER, PYTHON_FILE_KEY
+from RLBotFramework.utils.class_importer import import_agent
+from RLBotFramework.utils.custom_config import ConfigObject
+from RLBotFramework.utils.structures.start_match_structures import get_player_configuration_list
+
+PARTICIPANT_CONFIGURATION_HEADER = 'Participant Configuration'
+PARTICIPANT_BOT_KEY = 'participant_is_bot'
+PARTICIPANT_RLBOT_KEY = 'participant_is_rlbot_controlled'
+PARTICIPANT_CONFIG_KEY = 'participant_config'
+PARTICIPANT_BOT_SKILL_KEY = 'participant_bot_skill'
+PARTICIPANT_TEAM = 'participant_team'
+RLBOT_CONFIG_FILE = 'rlbot.cfg'
+RLBOT_CONFIGURATION_HEADER = 'RLBot Configuration'
+
+MUTATOR_CONFIGURATION_HEADER = "Mutator Configuration"
+MUTATOR_MATCH_LENGTH = "Match Length"
+MUTATOR_MAX_SCORE = "Max Score"
+MUTATOR_GAME_SPEED = "Game Speed"
+MUTATOR_BALL_MAX_SPEED = "Ball Max Speed"
+MUTATOR_BALL_TYPE = "Ball Type"
+MUTATOR_BALL_WEIGHT = "Ball Weight"
+MUTATOR_BALL_SIZE = "Ball Size"
+MUTATOR_BALL_BOUNCINESS = "Ball Bounciness"
+MUTATOR_BOOST_AMOUNT = "Boost Amount"
+MUTATOR_RUMBLE = "Rumble"
+MUTATOR_BOOST_STRENGTH = "Boost Strength"
+MUTATOR_GRAVITY = "Gravity"
+MUTATOR_DEMOLISH = "Demolish"
+MUTATOR_RESPAWN_TIME = "Respawn Time"
+
+TEAM_CONFIGURATION_HEADER = "Team Configuration"
+
+PARTICIPANT_COUNT_KEY = 'num_participants'
+EXTENSION_PATH_KEY = 'extension_path'
+
+logger = logging.getLogger('rlbot')
+
+
+class BotConfigBundle:
+    def __init__(self, config_directory, config_obj):
+        self.config_directory = config_directory
+        self.config_obj = config_obj
+
+    def get_absolute_path(self, header, key):
+        joined = os.path.join(self.config_directory, self.config_obj.get(header, key))
+        return os.path.realpath(joined)
+
+
+# Cut off at 31 characters and handle duplicates
+def get_sanitized_bot_name(dict, name):
+    if name not in dict:
+        new_name = name[:31]  # Make sure name does not exceed 31 characters
+        dict[name] = 1
+    else:
+        count = dict[name]
+        new_name = name[:27] + "(" + str(count + 1) + ")"  # Truncate at 27 because we can have up to '(10)' appended
+        dict[name] = count + 1
+
+    return new_name
+
+
+def get_bot_config_bundles(num_participants, config, config_bundle_overrides):
+    """
+    Adds all the config files or config objects.
+    :param num_participants:
+    :param config:
+    :param config_bundle_overrides: These are configs that have been loaded from the gui, they get assigned a bot index.
+    :return:
+    """
+    config_bundles = []
+    for i in range(num_participants):
+        if i in config_bundle_overrides:
+            config_bundles.append(config_bundle_overrides[i])
+            logger.debug("Config available")
+        else:
+            bot_config_path = config.get(PARTICIPANT_CONFIGURATION_HEADER, PARTICIPANT_CONFIG_KEY, i)
+            config_bundles.append(get_bot_config_bundle(bot_config_path))
+            logger.debug("Reading raw config")
+
+    return config_bundles
+
+
+def get_bot_config_bundle(bot_config_path):
+    raw_bot_config = configparser.RawConfigParser()
+    raw_bot_config.read(bot_config_path)
+    config_directory = os.path.dirname(os.path.realpath(bot_config_path))
+    return BotConfigBundle(config_directory, raw_bot_config)
+
+
+def create_bot_config_layout():
+    config_object = ConfigObject()
+    rlbot_header = config_object.add_header_name(RLBOT_CONFIGURATION_HEADER)
+    rlbot_header.add_value('num_participants', int, default=2,
+                           description='Number of bots/players which will be spawned.  We support up to max 10.')
+    rlbot_header.add_value(EXTENSION_PATH_KEY, str, default=None,
+                           description='A path to the extension file we want to load')
+
+    participant_header = config_object.add_header_name(PARTICIPANT_CONFIGURATION_HEADER, is_indexed=True)
+    participant_header.add_value(PARTICIPANT_CONFIG_KEY, str, default='./agents/atba/atba.cfg',
+                                 description="""The location of the configuration file for your agent here.
+                                             Only total_num_participants config files will be read!
+                                             Everything needs a config, even players and default bots.
+                                             We still set loadouts and names from config!""")
+
+    participant_header.add_value(PARTICIPANT_TEAM, int, default=0,
+                                 description="Which team the player should be on:" +
+                                             "\nteam 0 (blue) shoots on positive goal, " +
+                                             "team 1 (orange) shoots on negative goal")
+
+    participant_header.add_value(PARTICIPANT_BOT_KEY, bool, default='yes',
+                                 description='Accepted values are "1", "yes", "true", and "on", for True,' +
+                                             ' and "0", "no", "false", and "off", for False\n' +
+                                             'You can have up to 4 local players and they must ' +
+                                             'be activated in game or it will crash.\n' +
+                                             'If no player is specified you will be spawned in as spectator!')
+
+    participant_header.add_value(PARTICIPANT_RLBOT_KEY, bool, default='yes',
+                                 description='Accepted values are "1", "yes", "true", and "on", for True,' +
+                                             ' and "0", "no", "false", and "off", for False\n' +
+                                             'By specifying \'no\' here you can use default bots ' +
+                                             'like the rookie, all-star, etc.')
+
+    participant_header.add_value(PARTICIPANT_BOT_SKILL_KEY, float, default=1.0,
+                                 description='If participant is a bot and not RLBot controlled,' +
+                                             ' this value will be used to set bot skill.\n' +
+                                             '0.0 is Rookie, 0.5 is pro, 1.0 is all-star. ' +
+                                             ' You can set values in-between as well.')
+
+    mutator_header = config_object.add_header_name(MUTATOR_CONFIGURATION_HEADER)
+    mutator_header.add_value(MUTATOR_MATCH_LENGTH, int, default=5,
+                             description="Changes the length of the match, 0 for unlimited")
+    mutator_header.add_value(MUTATOR_MAX_SCORE, int, default=0,
+                             description="Changes the number of goals needed to win, 0 for unlimited")
+    mutator_header.add_value(MUTATOR_GAME_SPEED, str, default="Default",
+                             description="'Default', 'Slo-Mo' or 'Time Warp'\n"
+                                         "    Slo-Mo slows the game down\n"
+                                         "    Time Warp only slows the game down when a player touches the ball")
+    mutator_header.add_value(MUTATOR_BALL_MAX_SPEED, int, default=0,  # TODO find real default max
+                             description="Sets max speed of the ball in km/h, 0 for unlimited.")
+    mutator_header.add_value(MUTATOR_BALL_TYPE, str, default="Default",
+                             description="Changes the type of the ball (use 'Default', 'Cube', 'Puck' or 'Basketball')")
+    mutator_header.add_value(MUTATOR_BALL_WEIGHT, str, default="Default",
+                             description="Changes the weight of the ball (use 'Default', 'Super Light', "
+                                         "'Light' or 'Heavy')")
+    mutator_header.add_value(MUTATOR_BALL_SIZE, float, default=1.0,  # TODO find real default size
+                             description="Changes the size of the ball")
+    mutator_header.add_value(MUTATOR_BALL_BOUNCINESS, float, default=1.0,  # TODO find real default
+                             description="Changes the bounciness of the ball")
+    mutator_header.add_value(MUTATOR_BOOST_AMOUNT, str, default="Default",
+                             description="Changes the amount of boost \n (use 'Default', 'Unlimited', "
+                                         "'Recharge (Slow)', 'Recharge (Fast)' or 'No Boost')")
+    mutator_header.add_value(MUTATOR_RUMBLE, str, default="None",
+                             description="Changes rumble type\n(use 'None', 'Default', "
+                                         "'Slow', 'Civilized', 'Desctuction Derby' or 'Spring Loaded'")
+    mutator_header.add_value(MUTATOR_BOOST_STRENGTH, float, default=1.0,
+                             description="Amount to multiply default boost strength with")
+    mutator_header.add_value(MUTATOR_GRAVITY, str, default="Default",
+                             description="Changes gravity for both cars and ball\n"
+                                         "(use 'Default', 'Low', 'High' or 'Super High'")
+    mutator_header.add_value(MUTATOR_DEMOLISH, str, default="Default",
+                             description="Changes demolishment sensitivity\n(use 'Default', 'Disabled', "
+                                         "'Friendly Fire', 'On Contact' or 'On Contact (FF)'")
+    mutator_header.add_value(MUTATOR_RESPAWN_TIME, float, default=3,
+                             description="Time in seconds taken to respawn for demolished players\n"
+                                         "use -1 to set Disable Goal Reset")
+
+    team_header = config_object.add_header_name(TEAM_CONFIGURATION_HEADER)
+    team_header.add_value("Team Blue Color", int, default=0,
+                          description="Changes Blue team color, use 0 to use default color")
+    team_header.add_value("Team Blue Name", str, default="Blue",
+                          description="Changes the Team name to use instead of 'Blue'")
+    team_header.add_value("Team Orange Color", int, default=0,
+                          description="Changes Blue team color, use 0 to use default color")
+    team_header.add_value("Team Orange Name", str, default="Blue",
+                          description="Changes the Team name to use instead of 'Orange'")
+    return config_object
+
+
+def get_team(config, index):
+    """
+    Returns which team the bot is on (represented by an integer)
+    """
+    return config.getint(PARTICIPANT_CONFIGURATION_HEADER, PARTICIPANT_TEAM, index)
+
+
+def get_num_players(config):
+    """
+    Returns the number of players specified by the config parser
+    """
+    return config.getint(RLBOT_CONFIGURATION_HEADER, PARTICIPANT_COUNT_KEY)
+
+
+def parse_configurations(start_match_configuration, config_parser, config_bundle_overrides, looks_configs):
+    bot_names = []
+    bot_teams = []
+    python_files = []
+
+    # Determine number of participants
+    num_participants = get_num_players(config_parser)
+
+    # Retrieve bot config files
+    config_bundles = get_bot_config_bundles(num_participants, config_parser, config_bundle_overrides)
+
+    # Create empty lists
+
+    bot_parameter_list = []
+    name_dict = {}
+
+    start_match_configuration.num_players = num_participants
+
+    player_configuration_list = get_player_configuration_list(start_match_configuration)
+
+    # Set configuration values for bots and store name and team
+    for i in range(num_participants):
+
+        config_bundle = config_bundles[i]
+
+        if i not in looks_configs:
+            looks_path = config_bundle.get_absolute_path("Locations", "looks_config")
+            looks_config_object = configparser.RawConfigParser()
+            looks_config_object.read(looks_path)
+        else:
+            looks_config_object = looks_configs[i]
+
+        bot_name, team_number, python_file, bot_parameters = load_bot_config(i, player_configuration_list[i],
+                                                                            config_bundle, looks_config_object,
+                                                                            config_parser, name_dict)
+
+        bot_names.append(bot_name)
+        bot_teams.append(team_number)
+        python_files.append(python_file)
+        bot_parameter_list.append(bot_parameters)
+
+    return num_participants, bot_names, bot_teams, python_files, bot_parameter_list
+
+
+def load_bot_config(index, bot_configuration, config_bundle: BotConfigBundle, looks_config_object, overall_config, name_dict):
+    """
+    Loads the config data of a single bot
+    :param index: This is the bot index (where it appears in game_cars)
+    :param bot_configuration: This is the game_tick_packet configuration that is sent back to the game
+    :param config_bundle: A config object for a single bot
+    :param overall_config: This is the config for the entire session not one particular bot
+    :param name_dict: A mapping of used names so we can make sure to not reuse bot names.
+    :return:
+    """
+    team_num = get_team(overall_config, index)
+
+    bot_configuration.team = team_num
+
+    # Setting up data about what type of bot it is
+    bot_configuration.bot = overall_config.getboolean(PARTICIPANT_CONFIGURATION_HEADER, PARTICIPANT_BOT_KEY, index)
+    bot_configuration.rlbot_controlled = overall_config.getboolean(PARTICIPANT_CONFIGURATION_HEADER, PARTICIPANT_RLBOT_KEY, index)
+    bot_configuration.bot_skill = overall_config.getfloat(PARTICIPANT_CONFIGURATION_HEADER, PARTICIPANT_BOT_SKILL_KEY, index)
+
+    if not bot_configuration.bot:
+        bot_configuration.human_index = index
+
+    loadout_header = BOT_CONFIG_LOADOUT_HEADER
+    if team_num == 1 and looks_config_object.has_section(BOT_CONFIG_LOADOUT_ORANGE_HEADER):
+        loadout_header = BOT_CONFIG_LOADOUT_ORANGE_HEADER
+
+    # Setting up the bots name
+    bot_name = looks_config_object.get(loadout_header, 'name')
+    bot_configuration.name = get_sanitized_bot_name(name_dict, bot_name)
+
+    BaseAgent.parse_bot_loadout(bot_configuration, looks_config_object, loadout_header)
+
+    python_file = 'NO_MODULE_FOR_PARTICIPANT'
+    bot_parameters = None
+
+    if bot_configuration.bRLBotControlled:
+        # Python file relative to the config location.
+        python_file = config_bundle.get_absolute_path(BOT_CONFIG_MODULE_HEADER, PYTHON_FILE_KEY)
+        agent_class_wrapper = import_agent(python_file)
+        bot_parameters = agent_class_wrapper.get_loaded_class().create_agent_configurations()
+        bot_parameters.parse_file(config_bundle.config_obj)
+
+    return bot_name, team_num, python_file, bot_parameters