--- conflicted
+++ resolved
@@ -43,18 +43,13 @@
             0  # handbrake
         ]
 
-<<<<<<< HEAD
     def load_config(self, config_header):
         self.flip_turning = config_header.getboolean('flip_turning')
-=======
-    def load_config(self, config_object):
-        self.flip_turning = config_object.getboolean('Atba Parameters', 'flip_turning')
->>>>>>> 747a1b40
 
     @staticmethod
     def create_agent_configurations():
         config = super(Atba, Atba).create_agent_configurations()
-        config.add_header_name('Atba Parameters').add_value('flip_turning', bool, default=False,
+        config.add_header_name('Bot Parameters').add_value('flip_turning', bool, default=False,
                                                            description='if true bot will turn opposite way')
         return config
 
